import os
import json
import re
from datetime import datetime
import importlib.util
from unittest.mock import MagicMock
from ai_model import AIModel
from browser_controller import BrowserController
from security_filter import SecurityFilter
from website_graph import WebsiteGraph
from working_memory import WorkingMemory
from strategy_manager import StrategyManager, StrategyCallbackHandler
from langchain.schema import AgentAction
from langchain_agent import (
    BrowserTool, MacroTool, MemoryTool,
    GoToPageTool, ClickElementTool, TypeTextTool, GetElementDetailsTool,
    TakeScreenshotTool, ScrollPageTool, GetPageContentTool, FindElementsByTextTool,
    GetAllLinksTool, PerformGoogleSearchTool, WriteFileTool, ExecuteScriptTool,
    CreateMacroTool, NavigateToURLTool, UpsertInMemoryTool, AskUserForClarificationTool,
    FinishTool
)
from vision_tools import FindElementWithVisionTool, AnalyzeVisualLayoutTool
from recovery import ErrorRecovery
import config

# Pydantic's model_rebuild() is used to resolve forward references
# in type hints. This is necessary because FindElementWithVisionTool
# and AnalyzeVisualLayoutTool have a forward reference to BrowserController.
# By calling model_rebuild() after all relevant classes are imported,
# we ensure that Pydantic can correctly link the classes together.
FindElementWithVisionTool.model_rebuild()
AnalyzeVisualLayoutTool.model_rebuild()

class WebAgent:
    def __init__(self, objective, start_url, model_name=config.MAIN_MODEL, supervisor_model_name=config.SUPERVISOR_MODEL, fast_model_name=config.FAST_MODEL, vision_model_name=config.VISION_MODEL, memory_file=config.MEMORY_FILE, critique_file=config.CRITIQUE_FILE, max_steps=config.MAX_STEPS, clarification_request_queue=None, clarification_response_queue=None, navigation_queue=None, paused_event=None, stopped_event=None, socketio=None, testing=False):
        self.objective = objective
        self.start_url = start_url
        self.clarification_request_queue = clarification_request_queue
        self.clarification_response_queue = clarification_response_queue
        self.navigation_queue = navigation_queue
        self.paused_event = paused_event
        self.stopped_event = stopped_event
        self.socketio = socketio
        self.testing = testing
        self.memory_file = memory_file
        self.critique_file = critique_file
        self.memory = []
        self.working_memory = WorkingMemory()
        self.max_steps = max_steps
        self.self_critique = "No critiques from previous runs."
        self.last_action_result = "No action has been taken yet."
        self.security_filter = SecurityFilter()
        
        self.run_folder = f"runs/{datetime.now().strftime('%Y-%m-%d_%H-%M-%S')}"

        self.website_graph = WebsiteGraph(graph_file_path=config.GRAPH_FILE_PATH)
        self.strategy_manager = StrategyManager(config.STRATEGY_FILE_PATH)
        self.strategy_callback_handler = StrategyCallbackHandler()
        if self.testing:
            print("[INFO] Testing mode enabled. Using mock AI model.")
            self.ai_model = MagicMock()
        else:
            self.ai_model = AIModel(main_model_name=model_name, supervisor_model_name=supervisor_model_name, fast_model_name=fast_model_name, vision_model_name=vision_model_name)
        self.browser = BrowserController(run_folder=self.run_folder, agent=self, website_graph=self.website_graph, socketio=self.socketio, testing=self.testing)
        self.error_recovery = ErrorRecovery(self)

        # Added robust encoding and error handling
        if os.path.exists(self.memory_file):
            print(f"[INFO] Loading long-term memory from {self.memory_file}")
            with open(self.memory_file, 'r', encoding='utf-8', errors='ignore') as f:
                self.memory = f.read().splitlines()
        
        # Added robust encoding and error handling
        if os.path.exists(self.critique_file):
            print(f"[INFO] Loading self-critique from {self.critique_file}")
            with open(self.critique_file, 'r', encoding='utf-8', errors='ignore') as f:
                self.self_critique = f.read().strip()

        # Initialize LangChain tools
        self.tools = [
            GoToPageTool(controller=self.browser),
            NavigateToURLTool(controller=self.browser),
            ClickElementTool(controller=self.browser),
            TypeTextTool(controller=self.browser),
            GetElementDetailsTool(controller=self.browser),
            TakeScreenshotTool(controller=self.browser),
            ScrollPageTool(controller=self.browser),
            GetPageContentTool(controller=self.browser),
            FindElementsByTextTool(controller=self.browser),
            GetAllLinksTool(controller=self.browser),
            PerformGoogleSearchTool(controller=self.browser),
            WriteFileTool(),
            ExecuteScriptTool(),
            CreateMacroTool(controller=self.browser),
            UpsertInMemoryTool(memory=self.working_memory),
            FinishTool()
        ]

        if not self.testing:
            self.tools.extend([
                FindElementWithVisionTool(browser=self.browser, ai_model=self.ai_model),
                AnalyzeVisualLayoutTool(browser=self.browser, ai_model=self.ai_model),
            ])

        if self.clarification_request_queue and self.clarification_response_queue:
            self.tools.append(AskUserForClarificationTool(
                clarification_request_queue=self.clarification_request_queue,
                clarification_response_queue=self.clarification_response_queue
            ))

        # Load dynamic tools
        self.load_dynamic_tools()

    def get_tool_definitions(self):
        return "\n".join([f"- {tool.name}: {tool.description}" for tool in self.tools])

    async def create_macro(self, objective: str):
        # Sanitize objective to create a valid file/class name
        sanitized_objective = re.sub(r'\s+', '_', objective)
        sanitized_objective = re.sub(r'\W+', '', sanitized_objective).lower()
        tool_name = f"{sanitized_objective}_macro"
        class_name = f"{sanitized_objective.replace('_', ' ').title().replace(' ', '')}MacroTool"

        macros_dir = "macros"
        if not os.path.exists(macros_dir):
            os.makedirs(macros_dir)

        module_path = os.path.join(macros_dir, f"{tool_name}.py")

        tool_definitions = self.get_tool_definitions()
        script_content = await self.ai_model.generate_macro_script(objective, tool_definitions, tool_name, class_name)

        if script_content:
            # The generated script needs access to the base classes and tools
            script_header = "from langchain_agent import MacroTool, GoToPageTool, ClickElementTool, TypeTextTool, GetElementDetailsTool, TakeScreenshotTool, ScrollPageTool, GetPageContentTool, FindElementsByTextTool, GetAllLinksTool, PerformGoogleSearchTool, WriteFileTool, ExecuteScriptTool\n"
            script_content = script_header + script_content

            with open(module_path, 'w', encoding='utf-8') as f:
                f.write(script_content)
            print(f"[INFO] Created new macro script: {module_path}")

            dynamic_tools_path = config.DYNAMIC_TOOLS_PATH
            if os.path.exists(dynamic_tools_path):
                with open(dynamic_tools_path, 'r', encoding='utf-8') as f:
                    tools_config = json.load(f)
            else:
                tools_config = []

            # Remove existing tool with the same name if any
            tools_config = [t for t in tools_config if t['name'] != tool_name]

            tools_config.append({
                "name": tool_name,
                "module_path": module_path,
                "class_name": class_name
            })

            with open(dynamic_tools_path, 'w', encoding='utf-8') as f:
                json.dump(tools_config, f, indent=4)

            print(f"[INFO] Updated dynamic tools config with new macro: {tool_name}")

            # Reload dynamic tools
            self.load_dynamic_tools()
        else:
            print("[ERROR] Failed to generate macro script.")

    def load_dynamic_tools(self):
        dynamic_tools_path = config.DYNAMIC_TOOLS_PATH
        if os.path.exists(dynamic_tools_path):
            with open(dynamic_tools_path, 'r', encoding='utf-8') as f:
                dynamic_tools_config = json.load(f)

            for tool_config in dynamic_tools_config:
                tool_name = tool_config["name"]
                module_path = tool_config["module_path"]
                class_name = tool_config["class_name"]

                try:
                    spec = importlib.util.spec_from_file_location(tool_name, module_path)
                    module = importlib.util.module_from_spec(spec)
                    spec.loader.exec_module(module)
                    ToolClass = getattr(module, class_name)
                    
                    # If the tool requires a browser controller, pass it
                    if issubclass(ToolClass, BrowserTool):
                        self.tools.append(ToolClass(controller=self.browser))
                    else:
                        self.tools.append(ToolClass())
                    print(f"[INFO] Dynamically loaded tool: {tool_name}")
                except Exception as e:
                    print(f"[ERROR] Failed to load dynamic tool {tool_name}: {e}")

    async def handle_action_failure(self, tool_name: str, params: dict, error_message: str, step: int):
        """
        Handles the failure of a tool action by triggering a re-planning cycle.
        """
        print(f"[REPLAN] Action {tool_name} with params {params} failed with error: {error_message}. Triggering re-plan.")

        # Get a new strategic plan from the AI model
        encoded_image, page_description = await self.browser.observe_and_annotate(step=step)
        strategic_plan = await self.ai_model.get_strategic_plan(
            self.objective,
            history=self.working_memory.get_history(),
            page_description=page_description,
            self_critique=self.self_critique,
            last_error=error_message
        )

        # Update the working memory with the new plan
        self.working_memory.add_reflection(strategic_plan.get("reflection", ""))
        self.working_memory.add_world_model(strategic_plan.get("world_model", ""))
        self.working_memory.add_plan(strategic_plan.get("plan", []))

        print("[REPLAN] New plan generated and updated in working memory.")

    async def execute_tactical_action(self, action_json: dict, i: int, page_description: str) -> bool:
        """
        Executes a single tactical action, including confidence checks, verification, and error handling.
        Returns True if the action was successful or skipped, False if it failed and requires a re-plan.
        """
        thought = action_json.get("thought", "")
        confidence_score = action_json.get("confidence_score", 0.0)
        tool_name = action_json.get("tool")
        params = action_json.get("params", {})
        potential_actions = action_json.get("potential_actions", [])

        print(f"[ACTION] Tool: {tool_name}, Params: {params}, Confidence: {confidence_score}, Thought: {thought}")

        is_valid = await self.ai_model.validate_action(self.objective, page_description, action_json)
        if not is_valid:
            print(f"[VALIDATION] Action '{tool_name}' deemed invalid by the fast model. Skipping.")
            self.last_action_result = "Action was deemed invalid by the validator."
            self.working_memory.add_action_result(tool_name, params, self.last_action_result)
            return True # Continue with the next action in the plan

        # Adaptive Risk-Taking
        if confidence_score < 0.6:
            print(f"[WARN] Low confidence score ({confidence_score}). Asking user for clarification.")
            clarification_tool = next((t for t in self.tools if t.name == "ask_user_for_clarification"), None)
            if clarification_tool:
                world_model_summary = self.working_memory.get_world_model()
                user_instruction = await clarification_tool.arun(
                    world_model=f"My objective is: {self.objective}\n\nMy current understanding of the situation is:\n{world_model_summary}\n\nI was about to take the action '{tool_name}' with parameters {params} but my confidence is low. My thought process was: '{thought}'. What should I do instead?",
                    potential_actions=potential_actions
                )
                self.last_action_result = f"User provided new instruction: {user_instruction}"
                self.working_memory.add_action_result(tool_name, params, self.last_action_result)
                return True # Continue with the next action
            else:
                print("[ERROR] AskUserForClarificationTool not found. Cannot ask for help.")
                self.last_action_result = "Error: Low confidence and clarification tool is not available."
                await self.handle_action_failure(tool_name, params, self.last_action_result, i)
                return False # Re-plan needed

        elif confidence_score < 0.9:
            print(f"[WARN] Medium confidence score ({confidence_score}). Proceeding with caution.")
            if tool_name == 'click':
                element_label = params.get('element')
                if element_label:
                    print(f"[VERIFICATION] Getting details for element {element_label} before clicking.")
                    details_tool = next((t for t in self.tools if t.name == "get_element_details"), None)
                    if details_tool:
                        details = await details_tool.arun(label=element_label)
                        if isinstance(details, dict):
                            is_verified = await self.ai_model.verify_action_with_details(f"Click element {element_label}", details)
                            if not is_verified:
                                print(f"[VERIFICATION] Verification failed for element {element_label}. Skipping action.")
                                self.last_action_result = f"Action '{tool_name}' skipped due to failed verification."
                                self.working_memory.add_action_result(tool_name, params, self.last_action_result)
                                return True # Continue with the next action
                        else:
                            print(f"[VERIFICATION] Could not get details for element {element_label}. Proceeding without verification.")
                    else:
                        print("[VERIFICATION] GetElementDetailsTool not found. Proceeding without verification.")

        # Execute action
        tool_to_execute = next((t for t in self.tools if t.name == tool_name), None)
        if tool_to_execute:
            try:
                result = await tool_to_execute.arun(**params)
                self.last_action_result = result
                print(f"[INFO] Action '{tool_name}' executed successfully. Result: {result}")
            except Exception as e:
                error_message = f"An unexpected error occurred during tool execution: {e}"
                print(f"[ERROR] {error_message}")
                self.last_action_result = error_message

                if tool_name == 'click':
                    element_label = params.get('element')
                    if element_label:
                        recovery_successful, recovery_message = await self.error_recovery.recover_from_click_failure(element_label)
                        if recovery_successful:
                            print(f"[RECOVERY] {recovery_message}")
                            self.last_action_result = recovery_message
                        else:
                            print(f"[RECOVERY] Click recovery failed: {recovery_message}")
                            await self.handle_action_failure(tool_name, params, error_message, i)
                            return False # Re-plan needed
                    else:
                        print("[ERROR] Cannot attempt click recovery without an element label.")
                        await self.handle_action_failure(tool_name, params, error_message, i)
                        return False
                else:
                    await self.handle_action_failure(tool_name, params, error_message, i)
                    return False
        else:
            self.last_action_result = f"Error: Tool '{tool_name}' not found."
            print(f"[ERROR] {self.last_action_result}")
            await self.handle_action_failure(tool_name, params, self.last_action_result, i)
            return False

        self.working_memory.add_action_result(tool_name, params, self.last_action_result)

        if tool_name == "finish":
            print("[INFO] 'finish' action called. Ending run.")
            # Special case for finish, we want to stop execution entirely.
            # We can return a specific value or handle it in the loop.
            # For now, let's return a value that the loop can check.
            return "finish"

        return True

    async def run(self):
        await self.browser.start()

        # Check for special 'run_macro' objective
        if self.objective.startswith("run_macro:"):
            tool_name = self.objective.split(":")[1]
            tool_to_execute = next((t for t in self.tools if t.name == tool_name), None)
            if tool_to_execute:
                print(f"[INFO] Directly executing macro: {tool_name}")
                # Macros might need to navigate to a starting URL
                await self.browser.goto_url(self.start_url)
                # The 'arun' method of a MacroTool is expected to be a coroutine
                await tool_to_execute.arun()
                print(f"[INFO] Macro {tool_name} finished execution.")
            else:
                print(f"[ERROR] Macro tool '{tool_name}' not found.")
            return # End the run after executing the macro

        await self.ai_model.generate_and_set_dynamic_constitutions(self.objective)
        await self.browser.goto_url(self.start_url)

        # Try to execute a saved strategy if one exists
        domain = self.strategy_manager.get_domain(self.start_url)
        strategy = self.strategy_manager.find_strategy(domain, self.objective)

        if strategy:
            print(f"[INFO] Found a strategy for domain '{domain}' and objective '{self.objective}'. Executing...")
            # Ensure we start from the correct URL, as some strategies might assume it.
            await self.browser.goto_url(self.start_url)

            for action in strategy:
                if self.stopped_event and self.stopped_event.is_set():
                    print("[INFO] Stop event received during strategy execution. Halting.")
                    break

                tool_name = action.get("tool_name")
                tool_input = action.get("tool_input")

                tool_to_execute = next((t for t in self.tools if t.name == tool_name), None)
                if tool_to_execute:
                    try:
                        print(f"[STRATEGY] Executing action: {tool_name} with input {tool_input}")
                        # We need to pass the arguments correctly to the tool's 'arun' method
                        result = await tool_to_execute.arun(**tool_input)
                        print(f"[STRATEGY] Action finished with result: {result}")
                    except Exception as e:
                        print(f"[ERROR] Error executing action from strategy: {e}")
                        # If an action fails, we stop the strategy execution.
                        break
                else:
                    print(f"[ERROR] Tool '{tool_name}' from strategy not found.")
                    break

            print("[INFO] Strategy execution finished.")
            # The run is considered complete after executing a successful strategy.
            return

        # Clear any recorded actions from a previous run
        self.strategy_callback_handler.clear_actions()

        # Main loop
        for i in range(self.max_steps):
            # Non-blocking check for user navigation updates
            if self.navigation_queue and not self.navigation_queue.empty():
                new_url = self.navigation_queue.get_nowait()
                print(f"[INFO] Agent received user navigation update. New URL: {new_url}")
                self.browser.user_did_navigate(new_url)

            if self.stopped_event and self.stopped_event.is_set():
                print("[INFO] Stop event received. Halting agent.")
                break

            if self.paused_event and self.paused_event.is_set():
                print("[INFO] Pause event received. Waiting...")
                while self.paused_event.is_set():
                    await asyncio.sleep(1) # Check every second
                print("[INFO] Agent resumed.")

            print(f"--- Step {i+1}/{self.max_steps} ---")

            # Propagate dynamic settings to the browser bridge on each step
            await self.browser.propagate_settings_to_bridge()

            # 1. Observe the page
            encoded_image, page_description = await self.browser.observe_and_annotate(step=i)

            # +++ NEW SECURITY STEP +++
            # 1a. Scan the observed page description for threats
            is_threat, threat_details = self.security_filter.scan_text(str(page_description)) # Convert to string to be safe
            if is_threat:
                print(f"[SECURITY ALERT] Malicious content detected on the page. Halting agent.")
                print(f"[SECURITY ALERT] Reason: {threat_details}")
                # You could also ask the user for confirmation here instead of halting.
                # For now, halting is the safest option.
                break # Stop the agent's run
            # +++ END OF NEW SECURITY STEP +++

            # 2. Get strategic plan
            strategic_plan = await self.ai_model.get_strategic_plan(
                self.objective,
                history=self.working_memory.get_history(),
                page_description=page_description,
                self_critique=self.self_critique
            )
            self.working_memory.add_reflection(strategic_plan.get("reflection", ""))
            self.working_memory.add_world_model(strategic_plan.get("world_model", ""))
            self.working_memory.add_plan(strategic_plan.get("plan", []))

            plan = strategic_plan.get("plan", [])
            if not plan:
                print("[INFO] Plan is empty. Finishing run.")
                break

            # 3. Execute tactical actions
            for step in plan:
                action_json = await self.ai_model.get_tactical_action(
                    plan=[step],
                    encoded_image=encoded_image,
                    page_description=page_description
                )

<<<<<<< HEAD
                action_result = await self.execute_tactical_action(action_json, i, page_description)
=======
                thought = action_json.get("thought", "")
                confidence_score = action_json.get("confidence_score", 0.0)
                tool_name = action_json.get("tool")
                params = action_json.get("params", {})
                potential_actions = action_json.get("potential_actions", [])

                print(f"[ACTION] Tool: {tool_name}, Params: {params}, Confidence: {confidence_score}, Thought: {thought}")

                is_valid = await self.ai_model.validate_action(self.objective, page_description, action_json)
                if not is_valid:
                    print(f"[VALIDATION] Action '{tool_name}' deemed invalid by the fast model. Skipping.")
                    self.last_action_result = "Action was deemed invalid by the validator."
                    self.working_memory.add_action_result(tool_name, params, self.last_action_result)
                    continue

                # Adaptive Risk-Taking
                if confidence_score < 0.6:
                    print(f"[WARN] Low confidence score ({confidence_score}). Asking user for clarification.")
                    clarification_tool = next((t for t in self.tools if t.name == "ask_user_for_clarification"), None)
                    if clarification_tool:
                        world_model_summary = self.working_memory.get_world_model()
                        user_instruction = await clarification_tool.arun(
                            world_model=f"My objective is: {self.objective}\n\nMy current understanding of the situation is:\n{world_model_summary}\n\nI was about to take the action '{tool_name}' with parameters {params} but my confidence is low. My thought process was: '{thought}'. What should I do instead?",
                            potential_actions=potential_actions
                        )
                        # The user response will be handled in the next loop iteration
                        self.last_action_result = f"User provided new instruction: {user_instruction}"
                        self.working_memory.add_action_result(tool_name, params, self.last_action_result)
                        continue # Skip to next iteration
                    else:
                        print("[ERROR] AskUserForClarificationTool not found. Cannot ask for help.")
                        self.last_action_result = "Error: Low confidence and clarification tool is not available."
                        break # Exit plan execution

                elif confidence_score < 0.9:
                    print(f"[WARN] Medium confidence score ({confidence_score}). Proceeding with caution.")

                # Execute action
                tool_to_execute = next((t for t in self.tools if t.name == tool_name), None)
                if tool_to_execute:
                    try:
                        # Manually call the callback handler to record the action
                        await self.strategy_callback_handler.on_agent_action(
                            AgentAction(tool=tool_name, tool_input=params, log="")
                        )
                        result = await tool_to_execute.arun(**params)
                        self.last_action_result = result
                        print(f"[INFO] Action '{tool_name}' executed successfully. Result: {result}")
                    except Exception as e:
                        error_message = f"An unexpected error occurred during tool execution: {e}"
                        print(f"[ERROR] {error_message}")
                        self.last_action_result = error_message
                else:
                    self.last_action_result = f"Error: Tool '{tool_name}' not found."
                    print(f"[ERROR] {self.last_action_result}")

                self.working_memory.add_action_result(tool_name, params, self.last_action_result)
>>>>>>> a01c7143

                if action_result == "finish":
                    return # End the run
                elif not action_result:
                    break # Re-plan needed, so break from plan execution to re-evaluate

        print("\n[INFO] Agent run has finished.")

    async def save_and_critique(self):
        session_log_path = os.path.join(self.run_folder, "session_log.txt")
        with open(session_log_path, 'w', encoding='utf-8', errors='ignore') as f:
            print(f"[INFO] Saving session log to {session_log_path}")
            f.write(self.working_memory.to_json())
        
        self.website_graph.save_graph()


        # Save the strategy if the run was successful
        # For now, we consider a run successful if it completes without an error.
        # A more robust check could be added here later.
        actions = self.strategy_callback_handler.actions
        if actions:
            domain = self.strategy_manager.get_domain(self.start_url)
            self.strategy_manager.save_strategy(domain, self.objective, actions)

        critique = await self.ai_model.get_self_critique(self.working_memory.get_history())

        # Log the critique
        developer_suggestions_file = "developer_suggestions.log"
        if critique.startswith("Directive for developer:"):
            with open(developer_suggestions_file, 'a', encoding='utf-8') as f:
                f.write(f"[{datetime.now().strftime('%Y-%m-%d %H:%M:%S')}] {critique}\n")
            print(f"[INFO] Developer suggestion logged to {developer_suggestions_file}")
        else:
            with open(self.critique_file, 'w', encoding='utf-8', errors='ignore') as f:
                f.write(critique)
            print(f"[INFO] Agent critique logged to {self.critique_file}")<|MERGE_RESOLUTION|>--- conflicted
+++ resolved
@@ -442,9 +442,8 @@
                     page_description=page_description
                 )
 
-<<<<<<< HEAD
+
                 action_result = await self.execute_tactical_action(action_json, i, page_description)
-=======
                 thought = action_json.get("thought", "")
                 confidence_score = action_json.get("confidence_score", 0.0)
                 tool_name = action_json.get("tool")
@@ -502,7 +501,6 @@
                     print(f"[ERROR] {self.last_action_result}")
 
                 self.working_memory.add_action_result(tool_name, params, self.last_action_result)
->>>>>>> a01c7143
 
                 if action_result == "finish":
                     return # End the run
