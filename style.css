/* Basic Reset */
* {
    margin: 0;
    padding: 0;
    box-sizing: border-box;
}

body {
    font-family: -apple-system, BlinkMacSystemFont, "Segoe UI", Roboto, Helvetica, Arial, sans-serif;
    background-color: var(--primary-bg-color);
    color: var(--primary-text-color);
    overflow: hidden; /* Hide scrollbars from the body */
}

.container {
    display: grid;
    height: 100vh;
    grid-template-columns: minmax(200px, 400px) 1fr minmax(250px, 500px); /* Wider left sidebar */
    grid-template-rows: 50px 1fr 30px;
    grid-template-areas:
        "header header header"
        "sidebar-left main-content sidebar-right"
        "status-bar status-bar status-bar";
}

/* Header */
.main-header {
    grid-area: header;
    background-color: var(--tertiary-bg-color);
    border-bottom: 1px solid var(--border-color);
    display: flex;
    align-items: center;
    padding: 0 20px;
}

.main-header h1 {
    font-size: 1.2em;
}

/* Left Sidebar */
.sidebar-left {
    grid-area: sidebar-left;
    background-color: var(--secondary-bg-color);
    border-right: 1px solid var(--border-color);
    padding: 15px;
    display: flex;
    flex-direction: column;
    overflow-y: auto;
    resize: horizontal;
}

.sidebar-left nav {
    flex-grow: 1;
}

.sidebar-left nav ul {
    list-style: none;
}

.sidebar-left nav ul li a {
    color: var(--link-color);
    text-decoration: none;
    display: block;
    padding: 10px 15px;
    border-radius: 5px;
    margin-bottom: 5px;
    transition: background-color 0.2s, color 0.2s;
}

.sidebar-left nav ul li a:hover,
.sidebar-left nav ul li a.active {
    background-color: var(--link-hover-bg-color);
    color: var(--link-hover-text-color);
}

.sidebar-left nav ul li a.nav-link-disabled {
    color: var(--disabled-text-color);
    cursor: not-allowed;
    pointer-events: none;
    background-color: transparent;
}


/* Main Content */
.main-content {
    grid-area: main-content;
    padding: 10px;
    display: flex; /* This will contain the view */
    position: relative; /* Needed for the overlay */
}

#loading-overlay {
    position: absolute;
    top: 0;
    left: 0;
    width: 100%;
    height: 100%;
    background-color: var(--loading-overlay-bg-color);
    z-index: 1000;
    display: flex;
    flex-direction: column;
    justify-content: center;
    align-items: center;
    border-radius: 5px; /* Match the content area */
}

.spinner {
    border: 6px solid var(--spinner-track-color);
    border-top: 6px solid var(--accent-color);
    border-radius: 50%;
    width: 50px;
    height: 50px;
    animation: spin 1.5s linear infinite;
}

@keyframes spin {
    0% { transform: rotate(0deg); }
    100% { transform: rotate(360deg); }
}

#loading-overlay p {
    margin-top: 20px;
    font-size: 1.1em;
    color: var(--primary-text-color);
}

#browser-view {
    display: flex;
    flex-direction: column;
}

#instruction-input {
    width: 100%;
    height: 80px;
    margin-bottom: 10px;
    padding: 10px;
    border-radius: 5px;
    border: 1px solid var(--border-color);
    background-color: var(--input-bg-color);
    color: var(--input-text-color);
    font-family: inherit;
    font-size: 1em;
    resize: vertical;
}

.automation-controls, .browser-controls {
    display: flex;
    padding-bottom: 10px;
    gap: 10px;
    align-items: center;
}

.automation-controls button, .browser-controls button {
    padding: 8px 12px;
    border: none;
    border-radius: 5px;
    background-color: var(--button-bg-color);
    color: var(--button-text-color);
    cursor: pointer;
    transition: background-color 0.2s;
}

.automation-controls button:hover, .browser-controls button:hover {
    background-color: var(--button-hover-bg-color);
}

#script-selector, #url-bar {
    flex-grow: 1;
    padding: 8px;
    border-radius: 5px;
    border: 1px solid var(--border-color);
    background-color: var(--input-bg-color);
    color: var(--input-text-color);
}

.browser-controls .nav-buttons {
    display: flex;
    gap: 5px;
}

.browser-window {
    flex-grow: 1;
    background-color: var(--browser-window-bg-color);
    border: 1px solid var(--border-color);
    border-radius: 5px;
    display: flex;
    align-items: center;
    justify-content: center;
}

.browser-window p {
    color: var(--browser-window-text-color);
    font-size: 1.5em;
}

/* Right Sidebar */
.sidebar-right {
    grid-area: sidebar-right;
    background-color: var(--secondary-bg-color);
    border-left: 1px solid var(--border-color);
    display: flex;
    flex-direction: column;
    overflow-y: auto;
    resize: horizontal;
}

.tabs {
    display: flex;
    border-bottom: 1px solid var(--border-color);
}

.tab-link {
    flex: 1;
    padding: 10px;
    background-color: var(--tab-bg-color);
    border: none;
    color: var(--tab-text-color);
    cursor: pointer;
    transition: background-color 0.2s;
}

.tab-link:hover {
    background-color: var(--tertiary-bg-color);
}

.tab-link.active {
    background-color: var(--tab-active-bg-color);
    color: var(--tab-active-text-color);
    border-top: 2px solid var(--accent-color);
}

.tab-content {
    padding: 15px;
    flex-grow: 1;
    overflow-y: auto;
    display: none; /* Hidden by default */
}

/* Status Bar */
.status-bar {
    grid-area: status-bar;
    background-color: var(--accent-color);
    color: var(--button-text-color);
    display: flex;
    align-items: center;
    justify-content: space-between;
    padding: 0 15px;
    font-size: 0.8em;
}

/* Quick Toggles */
.quick-toggles {
    margin-top: 20px;
    padding-top: 15px;
    border-top: 1px solid var(--border-color);
}

.quick-toggles h3 {
    font-size: 0.8em;
    color: var(--secondary-text-color);
    margin-bottom: 15px;
    text-transform: uppercase;
    letter-spacing: 1px;
}

.toggle-switch {
    display: flex;
    align-items: center;
    margin-bottom: 15px;
    justify-content: space-between;
}

.toggle-switch span {
    font-size: 0.9em;
}

.switch {
    position: relative;
    display: inline-block;
    width: 40px;
    height: 22px;
}

.switch input {
    opacity: 0;
    width: 0;
    height: 0;
}

.slider {
    position: absolute;
    cursor: pointer;
    top: 0;
    left: 0;
    right: 0;
    bottom: 0;
    background-color: var(--toggle-bg-color);
    transition: .4s;
}

.slider:before {
    position: absolute;
    content: "";
    height: 16px;
    width: 16px;
    left: 3px;
    bottom: 3px;
    background-color: var(--toggle-slider-color);
    transition: .4s;
}

input:checked + .slider {
    background-color: var(--accent-color);
}

input:focus + .slider {
    box-shadow: 0 0 1px var(--accent-color);
}

input:checked + .slider:before {
    transform: translateX(18px);
}

.slider.round {
    border-radius: 22px;
}

.slider.round:before {
    border-radius: 50%;
}


/* Main Content Views */
.view {
    display: none; /* Hidden by default */
    width: 100%;
}

#generator-view {
    display: none; /* Initially hidden */
    flex-direction: column;
    gap: 15px;
}

#generator-view h2 {
    font-size: 1.4em;
    color: var(--primary-text-color);
    border-bottom: 1px solid var(--border-color);
    padding-bottom: 10px;
}


#generate-script-btn {
    padding: 12px 15px;
    border: none;
    border-radius: 5px;
    background-color: var(--accent-color);
    color: var(--button-text-color);
    cursor: pointer;
    transition: background-color 0.2s;
    align-self: flex-start;
    font-size: 1em;
}

#generate-script-btn:hover {
    background-color: var(--accent-color-hover);
}

.code-editor {
    flex-grow: 1;
    background-color: var(--code-editor-bg-color);
    border: 1px solid var(--border-color);
    border-radius: 5px;
    padding: 15px;
    font-family: "SF Mono", "Courier New", Courier, monospace;
    color: var(--code-editor-text-color);
    overflow-y: auto;
}

/* Clarification Popup */
.clarification-popup {
    position: absolute;
    top: 20px;
    left: 20px;
    right: 20px;
    background-color: var(--popup-bg-color);
    border: 1px solid var(--popup-border-color);
    border-radius: 8px;
    padding: 20px;
    z-index: 100;
    box-shadow: 0 4px 15px var(--box-shadow-color);
}

.clarification-popup h3 {
    margin-bottom: 15px;
    color: var(--popup-header-color);
}

.clarification-popup p {
    margin-bottom: 20px;
}

.clarification-popup ul {
    list-style: none;
    padding: 0;
}

.clarification-popup li {
    margin-bottom: 10px;
}

.clarification-popup button {
    width: 100%;
    padding: 10px;
    background-color: var(--accent-color);
    border: none;
    border-radius: 5px;
    color: var(--button-text-color);
    cursor: pointer;
    text-align: left;
    transition: background-color 0.2s;
}

.clarification-popup button:hover {
<<<<<<< HEAD
    background-color: #005a9e;
}

.recording-banner {
    background-color: #ff4500;
    color: white;
    text-align: center;
    padding: 10px;
    font-weight: bold;
}

#record-btn.recording {
    background-color: #ff4500;
=======
    background-color: var(--accent-color-hover);
>>>>>>> 494b34dc
}<|MERGE_RESOLUTION|>--- conflicted
+++ resolved
@@ -422,8 +422,7 @@
 }
 
 .clarification-popup button:hover {
-<<<<<<< HEAD
-    background-color: #005a9e;
+    background-color: var(--accent-color-hover);
 }
 
 .recording-banner {
@@ -436,7 +435,4 @@
 
 #record-btn.recording {
     background-color: #ff4500;
-=======
-    background-color: var(--accent-color-hover);
->>>>>>> 494b34dc
 }