--- conflicted
+++ resolved
@@ -287,7 +287,7 @@
 
         return f"Successfully navigated to {url} by following a known path."
 
-<<<<<<< HEAD
+
 class AskUserForClarificationInput(BaseModel):
     world_model: str = Field(description="A summary of the agent's understanding of the current state.")
     potential_actions: List[str] = Field(description="A list of potential actions the agent is considering.")
@@ -337,7 +337,7 @@
         # For now, we'll just use the synchronous implementation
         # In a more advanced setup, we could use asyncio events
         return self._run(world_model, potential_actions)
-=======
+
 class UpsertInMemoryInput(BaseModel):
     key: str = Field(description="The key to add or update in the working memory.")
     value: str = Field(description="The value to associate with the key.")
@@ -354,4 +354,3 @@
     async def _arun(self, key: str, value: str) -> str:
         self.memory.upsert(key, value)
         return f"Successfully upserted value for key '{key}' in working memory."
->>>>>>> ee1c9c89
